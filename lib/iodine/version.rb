module Iodine
<<<<<<< HEAD
  VERSION = '0.6.0.dev'.freeze
=======
  VERSION = '0.5.2'.freeze
>>>>>>> ac83d3c5
end<|MERGE_RESOLUTION|>--- conflicted
+++ resolved
@@ -1,7 +1,3 @@
 module Iodine
-<<<<<<< HEAD
-  VERSION = '0.6.0.dev'.freeze
-=======
-  VERSION = '0.5.2'.freeze
->>>>>>> ac83d3c5
+  VERSION = '0.6.0'.freeze
 end