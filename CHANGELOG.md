--- conflicted
+++ resolved
@@ -6,8 +6,6 @@
 
 ## Changes:
 
-<<<<<<< HEAD
-=======
 #### Change log v.0.7.47 (2022-05-11)
 
 **Fix**: Fixes an issue that causes `Rack::Lint` to complain about `SERVER_PORT` being an empty string. Credit to @adam12 (Adam Daniels) for PR #108 and issue #107.
@@ -22,7 +20,6 @@
 
 **Compatibility**: This release adds experimental Windows support (I don't have Windows, nor Intel, I cannot test this). Credit for a lot of work by @janbiedermann (Jan Biedermann).
 
->>>>>>> 78b981f2
 #### Change log v.0.7.44 (2021-02-28)
 
 **Fix**: Fixes issue #103 where an empty String response would result in the word "null" being returned (no String object was created, which routed the NULL object to facil.io's JSON interpreter). Credit to @waghanza (Marwan Rabbâa) for exposing the issue.
@@ -99,7 +96,7 @@
 
 #### Change log v.0.7.31
 
-**Security**: a heap-overflow vulnerability was fixed in the WebSocket parser. This attack could have been triggered remotely by a maliciously crafted message-header. Credit to Dane (4cad@silvertoque) for exposing this issue and providing a Python script demonstrating the attack. 
+**Security**: a heap-overflow vulnerability was fixed in the WebSocket parser. This attack could have been triggered remotely by a maliciously crafted message-header. Credit to Dane (4cad@silvertoque) for exposing this issue and providing a Python script demonstrating the attack.
 
 It's recommended that all iodine users update to the latest version.
 
@@ -165,7 +162,7 @@
 
 #### Change log v.0.7.20
 
-**Security**: (`fio`) lower and smarter Slowloris detection limits (backlog limit is now 1,024 responses / messages per client). 
+**Security**: (`fio`) lower and smarter Slowloris detection limits (backlog limit is now 1,024 responses / messages per client).
 
 **Security**: (`http`) HTTP/1.1 slow client throttling - new requests will not be consumed until pending responses were sent. Since HTTP/1.1 is a response-request protocol, this protocol specific approach should protect the HTTP application against slow clients.
 
@@ -349,7 +346,7 @@
 
 #### Change log v.0.7.0
 
-This version bump is performed because the internal engine changed significantly and might be considered less mature. The public API remains unbroken. 
+This version bump is performed because the internal engine changed significantly and might be considered less mature. The public API remains unbroken.
 
 **Fix**: Fixed a documentation error. Credit to @Fonsan (Erik Fonselius) for PR #41.
 
