--- conflicted
+++ resolved
@@ -39,11 +39,7 @@
   spec.requirements << 'Or Windows with Ruby >= 3.0.0 build with MingW and MingW as compiler.'
 
   # spec.add_development_dependency 'bundler', '>= 1.10', '< 2.0'
-<<<<<<< HEAD
-  spec.add_development_dependency 'rake', '~> 13.0', '< 14.0'
-=======
   spec.add_development_dependency 'rake', '~> 12.0', '< 14.0'
->>>>>>> 2a35c7df
   spec.add_development_dependency 'minitest', '>=5', '< 6.0'
   spec.add_development_dependency 'rspec', '>=3.9.0', '< 4.0'
   spec.add_development_dependency 'spec', '>=5.3.0', '< 6.0'
