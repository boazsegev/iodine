--- conflicted
+++ resolved
@@ -461,7 +461,6 @@
   VALUE block = rb_block_proc();
   Registry.add(block);
 
-<<<<<<< HEAD
   Registry.add(block);
   uintptr_t subid =
       (uintptr_t)pubsub_subscribe(.channel = ch, .use_pattern = use_pattern,
@@ -469,18 +468,6 @@
                                   .on_unsubscribe = iodine_on_unsubscribe,
                                   .udata1 = (void *)block);
   fiobj_free(ch);
-=======
-  pubsub_engine_s *engine =
-      iodine_engine_ruby2facil(rb_hash_aref(args, engine_varid));
-
-  uintptr_t subid =
-      (uintptr_t)pubsub_subscribe(.channel.name = RSTRING_PTR(rb_ch),
-                                  .channel.len = RSTRING_LEN(rb_ch),
-                                  .engine = engine, .use_pattern = use_pattern,
-                                  .on_message = on_pubsub_notificationin,
-                                  .on_unsubscribe = iodine_on_unsubscribe,
-                                  .udata1 = (void *)block);
->>>>>>> bf8d55d3
   if (!subid)
     return Qnil;
   return ULL2NUM(subid);
