--- conflicted
+++ resolved
@@ -1,14 +1,6 @@
 require 'http'
 
 RSpec.describe 'Last-Modified Header', with_app: :last_modified do
-<<<<<<< HEAD
-  it 'is parseable by Time#httpdate' do
-    response = http_get("?last_modified=time")
-    last_modified_str = response.headers['Last-Modified']
-    parsed = Time.httpdate(last_modified_str)
-    expect(parsed).to be_a(Time)
-  end
-=======
   # it 'is parseable by Time#httpdate' do
   #   response = http_get("/")
   #   last_modified_str = response.headers['Last-Modified']
@@ -16,7 +8,6 @@
 
   #   expect(parsed).to be_a(Time)
   # end
->>>>>>> 5a7814d8
 
   it 'does not override the header if it is explicitly set' do
     response = http_get("?last_modified=foo")
@@ -24,18 +15,10 @@
     expect(last_modified_str).to eql("foo")
   end
 
-<<<<<<< HEAD
-  it 'overrides the header if the value is set to nil' do
-    response = http_get("?last_modified=nil")
-    last_modified_str = response.headers['Last-Modified']
-    expect(last_modified_str).to be nil
-  end
-=======
   # it 'overrides the header if the value is set to nil' do
   #   response = http_get("?last_modified=nil")
   #   last_modified_str = response.headers['Last-Modified']
 
   #   expect(Time.httpdate(last_modified_str)).to be_a(Time)
   # end
->>>>>>> 5a7814d8
 end